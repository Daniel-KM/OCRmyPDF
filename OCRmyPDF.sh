#!/bin/sh
##############################################################################
# Copyright (c) 2013-14: fritz-hh from Github (https://github.com/fritz-hh)
##############################################################################

# Import required scripts
. "`dirname $0`/src/config.sh"

# Set variables corresponding to the input parameters
ARGUMENTS="$@"

START=`date +%s`

usage() {
	cat << EOF
--------------------------------------------------------------------------------------
Script aimed at generating a searchable PDF file from a PDF file containing only images.
(The script performs optical character recognition of each respective page using the
tesseract engine)

Copyright: fritz-hh  from Github (https://github.com/fritz-hh)
Version: $VERSION

Usage: OCRmyPDF.sh  [-h] [-v] [-g] [-k] [-d] [-c] [-i] [-o dpi] [-f] [-l language] [-j jobs] [-C filename] inputfile outputfile

-h : Display this help message
-v : Increase the verbosity (this option can be used more than once) (e.g. -vvv)
-k : Do not delete the temporary files
-g : Activate debug mode:
     - Generates a PDF file containing each page twice (once with the image, once without the image
       but with the OCRed text as well as the detected bounding boxes)
     - Set the verbosity to the highest possible
     - Do not delete the temporary files
-d : Deskew each page before performing OCR
-c : Clean each page before performing OCR
-i : Incorporate the cleaned image in the final PDF file (by default the original image	
     image, or the deskewed image if the -d option is set, is incorporated)
-o : If the resolution of an image is lower than dpi value provided as argument, provide the OCR engine with 
     an oversampled image having the latter dpi value. This can improve the OCR results but can lead to a larger output PDF file.
     (default: no oversampling performed)
-f : Force to OCR the whole document, even if some page already contain font data.  Any text data will be rendered
     to raster format and then fed through OCR.
     (which should not be the case for PDF files built from scnanned images) 
-s : If pages contain font data, do not perform processing on that page, but include the page in the final output.
-l : Set the language of the PDF file in order to improve OCR results (default "eng")
     Any language supported by tesseract is supported (Tesseract uses 3-character ISO 639-2 language codes)
     Multiple languages may be specified, separated by '+' characters.
-j : Maximum number of parallel tasks to run.
-C : Pass an additional configuration file to the tesseract OCR engine.
     (this option can be used more than once)
     Note 1: The configuration file must be available in the "tessdata/configs" folder of your tesseract installation
inputfile  : PDF file to be OCRed
outputfile : The PDF/A file that will be generated 
--------------------------------------------------------------------------------------
EOF
}


#################################################
# Get an absolute path from a relative path to a file
#
# Param1 : Relative path
# Returns: 1 if the folder in which the file is located does not exist
#          0 otherwise
################################################# 
absolutePath() {
	local wdsave absolutepath 
	wdsave="$(pwd)"
	! cd "$(dirname "$1")" 1> /dev/null 2> /dev/null && return 1
	absolutepath="$(pwd)/$(basename "$1")"
	cd "$wdsave"
	echo "$absolutepath"
	return 0
}


# Initialization the configuration parameters with default values
VERBOSITY="$LOG_ERR"		# default verbosity level
LAN="eng"			# default language of the PDF file (required to get good OCR results)
KEEP_TMP="0"			# 0=no, 1=yes (keep the temporary files)
PREPROCESS_DESKEW="0"		# 0=no, 1=yes (deskew image)
PREPROCESS_CLEAN="0"		# 0=no, 1=yes (clean image to improve OCR)
PREPROCESS_CLEANTOPDF="0"	# 0=no, 1=yes (put cleaned image in final PDF)
OVERSAMPLING_DPI="0"		# 0=do not perform oversampling (dpi value under which oversampling should be performed)
PDF_NOIMG="0"			# 0=no, 1=yes (generates each PDF page twice, with and without image)
FORCE_OCR="0"			# 0=do not force, 1=force (force to OCR the whole document, even if some page already contain font data)
SKIP_TEXT="0"			# 0=do not skip text pages, 1=skip text pages
TESS_CFG_FILES=""		# list of additional configuration files to be used by tesseract
JOBS=""

# Parse optional command line arguments
while getopts ":hvgkdcio:fsl:j:C:" opt; do
	case $opt in
		h) usage ; exit 0 ;;
		v) VERBOSITY=$(($VERBOSITY+1)) ;;
		k) KEEP_TMP="1" ;;
		g) PDF_NOIMG="1"; VERBOSITY="$LOG_DEBUG"; KEEP_TMP="1" ;;
		d) PREPROCESS_DESKEW="1" ;;
		c) PREPROCESS_CLEAN="1" ;;
		i) PREPROCESS_CLEANTOPDF="1" ;;
		o) OVERSAMPLING_DPI="$OPTARG" ;;
		f) FORCE_OCR="1" ;;
		s) SKIP_TEXT="1" ;;
		l) LAN="$OPTARG" ;;
		j) JOBS="-j $OPTARG" ;;
		C) TESS_CFG_FILES="$OPTARG $TESS_CFG_FILES" ;;
		\?)
			echo "Invalid option: -$OPTARG"
			usage
			exit $EXIT_BAD_ARGS ;;
		:)
			echo "Option -$OPTARG requires an argument"
			usage
			exit $EXIT_BAD_ARGS ;;
	esac
done

# Remove the optional arguments parsed above.
shift $((OPTIND-1))

# Check if the number of mandatory parameters provided is as expected
if [ "$#" -ne "2" ]; then
	echo "Exactly two mandatory argument shall be provided ($# arguments provided)"
	usage
	exit $EXIT_BAD_ARGS
fi

if [ "$SKIP_TEXT" -eq "1" -a "$FORCE_OCR" -eq "1" ]; then
	echo "Options -f and -s are mutually exclusive; choose one or the other"
	usage
	exit $EXIT_BAD_ARGS
fi

! absolutePath "$1" > /dev/null \
	&& echo "The folder in which the input file should be located does not exist. Exiting..." && exit $EXIT_BAD_ARGS
FILE_INPUT_PDF="`absolutePath "$1"`"
! absolutePath "$2" > /dev/null \
	&& echo "The folder in which the output file should be generated does not exist. Exiting..." && exit $EXIT_BAD_ARGS
FILE_OUTPUT_PDFA="`absolutePath "$2"`"

[ -e "$2" ] && echo "The output file already exists. Exiting..." && exit 0


# set script path as working directory
cd "`dirname $0`"

[ $VERBOSITY -ge $LOG_DEBUG ] && echo "$TOOLNAME version: $VERSION"
[ $VERBOSITY -ge $LOG_DEBUG ] && echo "Arguments: $ARGUMENTS"

# check if the required utilities are installed
[ $VERBOSITY -ge $LOG_DEBUG ] && echo "Checking if all dependencies are installed"
! command -v identify > /dev/null && echo "Please install ImageMagick. Exiting..." && exit $EXIT_MISSING_DEPENDENCY
! command -v parallel > /dev/null && echo "Please install GNU Parallel. Exiting..." && exit $EXIT_MISSING_DEPENDENCY
! command -v pdfimages > /dev/null && echo "Please install poppler-utils. Exiting..." && exit $EXIT_MISSING_DEPENDENCY
! command -v pdffonts > /dev/null && echo "Please install poppler-utils. Exiting..." && exit $EXIT_MISSING_DEPENDENCY
<<<<<<< HEAD
! command -v pdftoppm > /dev/null && echo "Please install poppler-utils with the option --enable-splash-output enabled. Exiting..." && exit $EXIT_MISSING_DEPENDENCY
=======
! command -v pdfseparate > /dev/null && echo "Please install or update poppler-utils to at least 0.24.5. Exiting..." && exit $EXIT_MISSING_DEPENDENCY
>>>>>>> 8895ff31
[ $PREPROCESS_CLEAN -eq 1 ] && ! command -v unpaper > /dev/null && echo "Please install unpaper. Exiting..." && exit $EXIT_MISSING_DEPENDENCY
! command -v tesseract > /dev/null && echo "Please install tesseract and tesseract-data. Exiting..." && exit $EXIT_MISSING_DEPENDENCY
! command -v python2 > /dev/null && echo "Please install python v2.x. Exiting..." && exit $EXIT_MISSING_DEPENDENCY
! python2 -c 'import lxml' 2>/dev/null && echo "Please install the python library lxml. Exiting..." && exit $EXIT_MISSING_DEPENDENCY
! python2 -c 'import reportlab' 2>/dev/null && echo "Please install the python library reportlab. Exiting..." && exit $EXIT_MISSING_DEPENDENCY
! command -v gs > /dev/null && echo "Please install ghostcript. Exiting..." && exit $EXIT_MISSING_DEPENDENCY
! command -v java > /dev/null && echo "Please install java. Exiting..." && exit $EXIT_MISSING_DEPENDENCY


# ensure the right tesseract version is installed
# older versions are known to produce malformed hocr output and should not be used
# Even 3.02.01 fails in few cases (see issue #28). I decided to allow this version anyway because
# 3.02.02 is not yet available for some widespread linux distributions
reqtessversion="3.02.01"
tessversion=`tesseract -v 2>&1 | grep "tesseract" | sed s/[^0-9.]//g`
tesstooold=$(echo "`echo $tessversion | sed s/[.]//2`-`echo $reqtessversion | sed s/[.]//2` < 0" | bc)
[ "$tesstooold" -eq "1" ] \
	&& echo "Please install tesseract ${reqtessversion} or newer (currently installed version is ${tessversion})" && exit $EXIT_MISSING_DEPENDENCY

# ensure the right GNU parallel version is installed
# older version do not support -q flag (required to escape special characters)
reqparallelversion="20130222"
parallelversion=`parallel --minversion 0`
! parallel --minversion "$reqparallelversion" > /dev/null \
	&& echo "Please install GNU parallel ${reqparallelversion} or newer (currently installed version is ${parallelversion})" && exit $EXIT_MISSING_DEPENDENCY

# ensure pdftoppm is provided by poppler-utils, not the older xpdf version
! pdftoppm -v 2>&1 | grep -q 'Poppler' && echo "Please remove xpdf and install poppler-utils. Exiting..." && $EXIT_MISSING_DEPENDENCY



# Display the version of the tools if log level is LOG_DEBUG
if [ $VERBOSITY -ge $LOG_DEBUG ]; then
	echo "--------------------------------"
	echo "ImageMagick version:"
	identify --version
	echo "--------------------------------"
	echo "GNU Parallel version:"
	parallel --version
	echo "--------------------------------"
	echo "Poppler-utils version:"
	pdfimages -v
	pdftoppm -v
	pdffonts -v
	pdfseparate -v
	echo "--------------------------------"
	echo "unpaper version:"
	unpaper --version
	echo "--------------------------------"
	echo "tesseract version:"
	tesseract --version
	echo "--------------------------------"
	echo "python2 version:"
	python2 --version
	echo "--------------------------------"
	echo "Ghostscript version:"
	gs --version
	echo "--------------------------------"
	echo "Java version:"
	java -version
	echo "--------------------------------"
fi



# check if the languages passed to tesseract are all supported
for currentlan in `echo "$LAN" | sed 's/+/ /g'`; do
	if ! tesseract --list-langs 2>&1 | grep "^$currentlan\$" > /dev/null; then
		echo "The language \"$currentlan\" is not supported by tesseract."
		tesseract --list-langs 2>&1 | tr '\n' ' '; echo
		echo "Exiting..."
		exit $EXIT_BAD_ARGS
	fi
done



# Initialize path to temporary files using mktemp
# Goal: save tmp file in a sub-folder of the $TMPDIR environment variable (or in "/tmp" if unset)
# Unfortunately, Linux mktemp is not compatible with FreeBSD/OSX mktemp
# Linux version requires no arg
# FreeBSD requires '-t prefix' to be used so that $TMPDIR is taken into account
# But in Linux '-t template' is handled differently than in FreeBSD
# Therefore different calls must be used for Linux and for FreeBSD
prefix="$(date +"%Y%m%d_%H%M").filename.$(basename "$FILE_INPUT_PDF" | sed 's/[.][^.]*$//')"	# prefix made of date, time and pdf file name without extension
TMPDIR='/Volumes/home/tmp'
export TMPDIR
TMP_FLD=`mktemp -d 2>/dev/null || mktemp -d -t "${prefix}" 2>/dev/null`				# try Linux syntax first, if it fails try FreeBSD/OSX			
if [ $? -ne 0 ]; then
	if [ -z "$TMPDIR" ]; then
		echo "Could not create folder for temporary files. Please ensure you have sufficient right and \"/tmp\" exists"
	else
		echo "Could not create folder for temporary files. Please ensure you have sufficient right and \"$TMPDIR\" exists"
	fi
	exit $EXIT_FILE_ACCESS_ERROR
fi
[ $VERBOSITY -ge $LOG_DEBUG ] && echo "Created temporary folder: \"$TMP_FLD\""

FILE_TMP="${TMP_FLD}/tmp.txt"						# temporary file with a very short lifetime (may be used for several things)
FILE_PAGES_INFO="${TMP_FLD}/pages-info.txt"				# for each page: page #; width in pt; height in pt
FILE_VALIDATION_LOG="${TMP_FLD}/pdf_validation.log"			# log file containing the results of the validation of the PDF/A file


# get the size of each pdf page (width / height) in pt (i.e. inch/72)
[ $VERBOSITY -ge $LOG_DEBUG ] && echo "Input file: Extracting size of each page (in pt)"
! identify -format "%w %h\n" "$FILE_INPUT_PDF" > "$FILE_TMP" \
	&& echo "Could not get size of PDF pages. Exiting..." && exit $EXIT_BAD_INPUT_FILE
# removing empty lines (last one should be) and add page # before each line
sed '/^$/d' "$FILE_TMP" | awk '{printf "%04d %s\n", NR, $0}' > "$FILE_PAGES_INFO"
numpages=`tail -n 1 "$FILE_PAGES_INFO" | cut -f1 -d" "`

# process each page of the input pdf file
parallel --gnu --no-notice -q -k --halt-on-error 1 "$OCR_PAGE" "$FILE_INPUT_PDF" "{}" "$numpages" "$TMP_FLD" \
	"$VERBOSITY" "$LAN" "$KEEP_TMP" "$PREPROCESS_DESKEW" "$PREPROCESS_CLEAN" "$PREPROCESS_CLEANTOPDF" "$OVERSAMPLING_DPI" \
	"$PDF_NOIMG" "$TESS_CFG_FILES" "$FORCE_OCR" "$SKIP_TEXT" < "$FILE_PAGES_INFO"
ret_code="$?"
[ $ret_code -ne 0 ] && exit $ret_code 

# concatenate all pages and convert the pdf file to match PDF/A format
[ $VERBOSITY -ge $LOG_DEBUG ] && echo "Output file: Concatenating all pages to the final PDF/A file" 
! gs -dQUIET -dPDFA -dBATCH -dNOPAUSE -dUseCIEColor \
	-sProcessColorModel=DeviceCMYK -sDEVICE=pdfwrite -sPDFACompatibilityPolicy=2 \
	-sOutputFile="$FILE_OUTPUT_PDFA" "${TMP_FLD}/"*ocred*.pdf 1> /dev/null 2> /dev/null \
	&& echo "Could not concatenate all pages to the final PDF/A file. Exiting..." && exit $EXIT_OTHER_ERROR

# validate generated pdf file (compliance to PDF/A)
[ $VERBOSITY -ge $LOG_DEBUG ] && echo "Output file: Checking compliance to PDF/A standard" 
java -jar "$JHOVE" -c "$JHOVE_CFG" -m PDF-hul "$FILE_OUTPUT_PDFA" > "$FILE_VALIDATION_LOG"
grep -i "Status|Message" "$FILE_VALIDATION_LOG" # summary of the validation
[ $VERBOSITY -ge $LOG_DEBUG ] && echo "The full validation log is available here: \"$FILE_VALIDATION_LOG\""
# check the validation results
pdf_valid=1
grep -i 'ErrorMessage' "$FILE_VALIDATION_LOG" && pdf_valid=0
grep -i 'Status.*not valid' "$FILE_VALIDATION_LOG" && pdf_valid=0
grep -i 'Status.*Not well-formed' "$FILE_VALIDATION_LOG" && pdf_valid=0
! grep -i 'Profile:.*PDF/A-1' "$FILE_VALIDATION_LOG" > /dev/null && echo "PDF file profile is not PDF/A-1" && pdf_valid=0
[ $pdf_valid -ne 1 ] && echo "Output file: The generated PDF/A file is INVALID"
[ $pdf_valid -eq 1 ] && [ $VERBOSITY -ge $LOG_INFO ] && echo "Output file: The generated PDF/A file is VALID"




# delete temporary files
if [ $KEEP_TMP -eq 0 ]; then
	[ $VERBOSITY -ge $LOG_DEBUG ] && echo "Deleting temporary files"
	rm -r -f "${TMP_FLD}"
fi


END=`date +%s`
[ $VERBOSITY -ge $LOG_DEBUG ] && echo "Script took $(($END-$START)) seconds"


[ $pdf_valid -ne 1 ] && exit $EXIT_INVALID_OUPUT_PDFA || exit 0<|MERGE_RESOLUTION|>--- conflicted
+++ resolved
@@ -153,11 +153,8 @@
 ! command -v parallel > /dev/null && echo "Please install GNU Parallel. Exiting..." && exit $EXIT_MISSING_DEPENDENCY
 ! command -v pdfimages > /dev/null && echo "Please install poppler-utils. Exiting..." && exit $EXIT_MISSING_DEPENDENCY
 ! command -v pdffonts > /dev/null && echo "Please install poppler-utils. Exiting..." && exit $EXIT_MISSING_DEPENDENCY
-<<<<<<< HEAD
 ! command -v pdftoppm > /dev/null && echo "Please install poppler-utils with the option --enable-splash-output enabled. Exiting..." && exit $EXIT_MISSING_DEPENDENCY
-=======
 ! command -v pdfseparate > /dev/null && echo "Please install or update poppler-utils to at least 0.24.5. Exiting..." && exit $EXIT_MISSING_DEPENDENCY
->>>>>>> 8895ff31
 [ $PREPROCESS_CLEAN -eq 1 ] && ! command -v unpaper > /dev/null && echo "Please install unpaper. Exiting..." && exit $EXIT_MISSING_DEPENDENCY
 ! command -v tesseract > /dev/null && echo "Please install tesseract and tesseract-data. Exiting..." && exit $EXIT_MISSING_DEPENDENCY
 ! command -v python2 > /dev/null && echo "Please install python v2.x. Exiting..." && exit $EXIT_MISSING_DEPENDENCY
